import numpy as np
from scipy.special import log_softmax
from .base import Criterion
from .activations import LogSoftmax


class MSELoss(Criterion):
    """
    Mean squared error criterion
    """
    def compute_output(self, input: np.ndarray, target: np.ndarray) -> float:
        """
        :param input: array of size (batch_size, *)
        :param target:  array of size (batch_size, *)
        :return: loss value
        """
        assert input.shape == target.shape, 'input and target shapes not matching'
        norm = 1 / input.size
        self.output = norm * np.sum(np.square(input - target))
        return self.output

    def compute_grad_input(self, input: np.ndarray, target: np.ndarray) -> np.ndarray:
        """
        :param input: array of size (batch_size, *)
        :param target:  array of size (batch_size, *)
        :return: array of size (batch_size, *)
        """
        assert input.shape == target.shape, 'input and target shapes not matching'
        norm = 1 / input.size
        return norm * 2 * (input - target)


class CrossEntropyLoss(Criterion):
    """
    Cross-entropy criterion over distribution logits
    """
    def __init__(self):
        super().__init__()
        self.log_softmax = LogSoftmax()

    def compute_output(self, input: np.ndarray, target: np.ndarray) -> float:
        """
        :param input: logits array of size (batch_size, num_classes)
        :param target: labels array of size (batch_size, )
        :return: loss value
        """
<<<<<<< HEAD
        norm = - (1 / target.size)
        self.output = norm * log_softmax(input[:, target])
=======
        log_probs_for_target = self.log_softmax(input)[np.arange(len(target)), target]
        self.output = - np.mean(log_probs_for_target)
>>>>>>> 3f61abcb
        return self.output

    def compute_grad_input(self, input: np.ndarray, target: np.ndarray) -> np.ndarray:
        """
        :param input: logits array of size (batch_size, num_classes)
        :param target: labels array of size (batch_size, )
        :return: array of size (batch_size, num_classes)
        """
        batch_size, num_classes = input.shape

        log_probs = self.log_softmax(input)

        mask = np.eye(num_classes)[target]

        grad_input = np.exp(log_probs) - mask
        grad_input /= batch_size

        return grad_input<|MERGE_RESOLUTION|>--- conflicted
+++ resolved
@@ -44,13 +44,8 @@
         :param target: labels array of size (batch_size, )
         :return: loss value
         """
-<<<<<<< HEAD
-        norm = - (1 / target.size)
-        self.output = norm * log_softmax(input[:, target])
-=======
         log_probs_for_target = self.log_softmax(input)[np.arange(len(target)), target]
         self.output = - np.mean(log_probs_for_target)
->>>>>>> 3f61abcb
         return self.output
 
     def compute_grad_input(self, input: np.ndarray, target: np.ndarray) -> np.ndarray:
