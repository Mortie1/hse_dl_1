{
 "cells": [
  {
   "cell_type": "markdown",
   "id": "lonely-delta",
   "metadata": {
    "pycharm": {
     "name": "#%% md\n"
    }
   },
   "source": [
    "# Глубинное обучение 1 / Введение в глубинное обучение, ФКН ВШЭ\n",
    "\n",
    "## Домашнее задание 1. Часть 1: автоматическое дифференцирование.\n",
    "\n",
    "### Общая информация\n",
    "\n",
    "Оценка после штрафа после мягкого дедлайна вычисляется по формуле $M_{\\text{penalty}} = M_{\\text{full}} \\cdot 0.85^{t/1440}$, где $M_{\\text{full}}$ — полная оценка за работу без учета штрафа, а $t$ — время в минутах, прошедшее после мягкого дедлайна (округление до двух цифр после запятой). Таким образом, спустя первые сутки после мягкого дедлайна вы не можете получить оценку выше 8.5, а если сдать через четыре дня после мягкого дедлайна, то ваш максимум — 5.22 балла.\n",
    "\n",
    "### Оценивание и штрафы\n",
    "\n",
    "Максимально допустимая оценка за работу — 10 баллов. Сдавать задание после указанного срока сдачи нельзя.\n",
    "\n",
    "Задание выполняется самостоятельно. «Похожие» решения считаются плагиатом и все задействованные студенты (в том числе те, у кого списали) не могут получить за него больше 0 баллов. Если вы нашли решение какого-то из заданий (или его часть) в открытом источнике, необходимо указать ссылку на этот источник в отдельном блоке в конце вашей работы (скорее всего вы будете не единственным, кто это нашел, поэтому чтобы исключить подозрение в плагиате, необходима ссылка на источник).\n",
    "\n",
    "Неэффективная реализация кода может негативно отразиться на оценке. Также оценка может быть снижена за плохо читаемый код и плохо оформленные графики. Все ответы должны сопровождаться кодом или комментариями о том, как они были получены.\n",
    "\n",
    "### О задании\n",
    "\n",
    "В этом задании вам предстоит реализовать свой фреймворк для обучения нейронных сетей на основе `numpy`. Интерфейс фреймворка будет максимально копировать PyTorch, так что вы немного познакомитесь с тем, как все устроено изнутри. Директория `modules` содержит файлы с шаблонами фреймровка, а `tests` &mdash; тесты для проверки корректности ваших реализаций.\n",
    "\n",
    "Ячейка ниже повзоляет переподгружать питоновские модули, которые вы изменили после импорта, без необходимости перезапускать ноубук."
   ]
  },
  {
   "cell_type": "code",
<<<<<<< HEAD
   "execution_count": 1,
=======
   "execution_count": 4,
>>>>>>> 3f61abcb
   "id": "suspended-death",
   "metadata": {
    "pycharm": {
     "name": "#%%\n"
    }
   },
   "outputs": [],
   "source": [
    "%load_ext autoreload\n",
    "%autoreload 2"
   ]
  },
  {
   "cell_type": "code",
<<<<<<< HEAD
   "execution_count": 2,
=======
   "execution_count": 5,
>>>>>>> 3f61abcb
   "id": "lonely-component",
   "metadata": {
    "pycharm": {
     "name": "#%%\n"
    }
   },
   "outputs": [],
   "source": [
    "import tests"
   ]
  },
  {
   "cell_type": "markdown",
   "id": "optimum-mechanics",
   "metadata": {
    "pycharm": {
     "name": "#%% md\n"
    }
   },
   "source": [
    "## 0. Автоматическое дифференцирование\n",
    "\n",
    "Самый главным объектом в нашем фреймворке будет абстракция слоя (класс `Module`), которая реализована в файле `modules/base.py`. Перед тем как писать свой код, ознакомьтесь с реализацией класса `Module`. Каждый слой должен поддерживать две операции: проход вперед, который принимает выход предыдущего слоя и вычисляет функцию слоя, и проход назад, который принимает выход предыдущего слоя и производную по своему выходу, а возвращает производную по входу, попутно обновляя градиент по своим параметрам. Вспомним общую схему еще раз. Пусть $f(x, w)$ &mdash; это наша функция слоя, которая зависит от входа $x$ и параметров в $w$, $\\ell$ - функция потерь, градиент по параметрам которой нас интересует. Тогда:\n",
    "\n",
    "- Проход вперед:\n",
    "\n",
    "$$y = f(x, w)$$\n",
    "\n",
    "- Проход назад:\n",
    "\n",
    "$$\\frac{d\\ell}{dx} = \\frac{d\\ell}{dy} \\cdot \\frac{df(x, w)}{dx}$$\n",
    "\n",
    "$$\\frac{d\\ell}{dw} = \\frac{d\\ell}{dy} \\cdot \\frac{df(x, w)}{dw}$$\n",
    "\n",
    "Таким образом, при проходе вперед в слой передается $x$, при проходе назад $x$ и $\\frac{d\\ell}{dy}$. Кроме того, каждый слой сохраняет свой выход при проходе вперед, чтобы затем передать его в следующий слой при проходе назад. Сответственно, базовый класс `Module` реализует функции `forward` (или его alias, метод `__call__`, аналогично тому, как это сделано в PyTorch) и `backward`. Кроме того, шаблоны содержат некоторые служебные функции, в том числе `train` и `eval`, которые меняют режим слоя. Все слои, которые вам нужно реализовать, будут наследоваться от класса `Module`. В них потребуется реализовать методы `compute_output`, `compute_grad_input` и `update_grad_parameters` (если у слоя есть обучаемые параметры). За подробностями обращайтесь к док-строкам в шаблонах. Мы будем реализовывать слои аналогично соответствующим слоям из PyTorch, поэтому можете сверяться с документацией для уточнения значений параметров слоев. Для вашего удобства мы приводим тесты для отладки реализаций, ваше решение должно их проходить (баллы начисляются за пройденные тесты). В случае возникновения затруднений советуем дебажить код, сравнивая вашу реализацию с модулями из PyTorch.\n",
    "\n",
    "**Важно:** мы хотим получить такое же поведение, как у PyTorch, поэтому если сделать несколько проходов назад без вызова функции `zero_grad`, то градиенты со всех проходов назад должны суммироваться. Это значит, что в функции `update_grad_parameters` нужно прибавить новый градиент к уже имеющемуся, а не перезаписать его.\n",
    "\n",
    "Обратите внимание, что все ваши подсчеты функций и градиентов должны быть **векторизованными**, то есть включать только операции на `numpy`/`scipy` и **никаких питоновских циклов** (или оберток над ними из указанных библиотек). Специальные места, в которых циклы разрешены, будут указаны отдельно."
   ]
  },
  {
   "cell_type": "markdown",
   "id": "traditional-vietnam",
   "metadata": {
    "pycharm": {
     "name": "#%% md\n"
    }
   },
   "source": [
    "## 1. Линейный слой (1 балл)\n",
    "\n",
    "- Прототип: [nn.Linear](https://pytorch.org/docs/stable/generated/torch.nn.Linear.html#torch.nn.Linear)\n",
    "- Расположение: `modules.layers.Linear`\n",
    "\n",
    "Отныне мы будем иметь в виду, что вход нейросети $x$ имеет размер $B \\times N$, где $B$ &mdash; размер мини-батча, а $N$ &mdash; размерность. Функция слоя выглядит как:\n",
    "\n",
    "$$\n",
    "y = x \\, W^T + b,\n",
    "$$\n",
    "\n",
    "где $W \\in \\mathbb{R}^{M \\times N}, b \\in \\mathbb{R}^M$. Таким образом, выход слоя имеет размер $B \\times M$."
   ]
  },
  {
   "cell_type": "code",
<<<<<<< HEAD
   "execution_count": 3,
=======
   "execution_count": 6,
>>>>>>> 3f61abcb
   "id": "hired-modem",
   "metadata": {
    "pycharm": {
     "name": "#%%\n"
    }
   },
   "outputs": [
    {
     "name": "stdout",
     "output_type": "stream",
     "text": [
      "test_linear ... OK\n"
     ]
    }
   ],
   "source": [
    "tests.test_linear()"
   ]
  },
  {
   "cell_type": "markdown",
   "id": "improving-satellite",
   "metadata": {
    "pycharm": {
     "name": "#%% md\n"
    }
   },
   "source": [
    "## 2. Batch-нормализация (2.5 балла)\n",
    "\n",
    "- Прототип: [nn.BatchNorm1d](https://pytorch.org/docs/stable/generated/torch.nn.BatchNorm1d.html#torch.nn.BatchNorm1d)\n",
    "- Расположение: `modules.layers.BatchNormalization`\n",
    "\n",
    "Batch-нормализация &mdash; первый слой, который работает по-разному в train и eval режимах.\n",
    "\n",
    "**Режим train:**\n",
    "\n",
    "1. Для каждой координаты входа считаем статистики по мини-батчу ($x_i \\in \\mathbb{R}^N$ &mdash; один объект в мини-батче):\n",
    "\n",
    "$$\n",
    "\\mu = \\frac{1}{B} \\sum_{i=1}^B x_i, \\quad\\quad \\mu \\in \\mathbb{R}^N \\\\\n",
    "\\sigma^2 = \\frac{1}{B} \\sum_{i=1}^B (x_i - \\mu)^2, \\quad\\quad \\sigma^2 \\in \\mathbb{R}^N\n",
    "$$\n",
    "\n",
    "Обратите внимание, что здесь используется **смещенная** оценка дисперсии (то есть мы делим сумму квадратов отклонений на $B$, а не на $B-1$).\n",
    "\n",
    "2. Нормируем вход с учетом статистик:\n",
    "\n",
    "$$\n",
    "\\hat{x}_i = \\frac{x_i - \\mu}{\\sqrt{\\sigma^2 + \\varepsilon}}\n",
    "$$\n",
    "\n",
    "3. Применяем афинное преобразование к нормированному входу (если `affine = True`), умножение поэлементное. Это и будет выход слоя.\n",
    "\n",
    "$$\n",
    "y_i = \\hat{x}_i * w + b, \\quad\\quad w, b \\in \\mathbb{R}^N\n",
    "$$\n",
    "\n",
    "4. Обновляем бегущие статистики слоя:\n",
    "\n",
    "$$\n",
    "\\text{running mean} = (1 - \\text{momentum}) \\cdot \\text{running mean} + \\text{momentum} \\cdot \\mu \\\\\n",
    "\\text{running var} = (1 - \\text{momentum}) \\cdot \\text{running var} + \\text{momentum} \\cdot \\frac{B}{B - 1}\n",
    "\\cdot \\sigma^2\n",
    "$$\n",
    "\n",
    "Здесь перенормировка $\\sigma^2$ необходима, чтобы обновлять бегущую дисперсию **несмещенной** оценкой (точно так же это реализовано в PyTorch).\n",
    "\n",
    "К параметрам слоя, которые обновляются градиентом, относятся только $w$ (`weight`) и $b$ (`bias`), но не `running_mean` и `running_var`.\n",
    "\n",
    "**Режим eval:**\n",
    "\n",
    "1. Нормируем вход, используя бегущие статистики:\n",
    "\n",
    "$$\n",
    "\\hat{x}_i = \\frac{x_i - \\text{running mean}}{\\sqrt{\\text{running var} + \\varepsilon}}\n",
    "$$\n",
    "\n",
    "2. Применяем афинное преобразование к нормированному входу:\n",
    "\n",
    "$$\n",
    "y_i = \\hat{x}_i * w + b\n",
    "$$\n",
    "\n",
    "**Хозяйке на заметку**\n",
    "\n",
    "- Убедитесь, что проход назад корректно работает и для train, и для eval режимов\n",
    "- Сохраняйте промежуточные вычисления при проходе вперед, чтобы переиспользовать их при проходе назад\n",
    "- Весьма вероятно, что у вас не получится правильная реализация с первого раза. Не отчаивайтесь, автор задания тоже потратил не один час, пока этот модуль не заработал. Если чувствуете, что зашли в тупик, то пользоваться гуглом никто не запрещал, но не забудьте указать источники, которыми пользуетесь."
   ]
  },
  {
   "cell_type": "code",
<<<<<<< HEAD
   "execution_count": 4,
=======
   "execution_count": 7,
>>>>>>> 3f61abcb
   "id": "every-prison",
   "metadata": {
    "pycharm": {
     "name": "#%%\n"
    }
   },
   "outputs": [
    {
     "name": "stdout",
     "output_type": "stream",
     "text": [
      "test_bn ... OK\n"
     ]
    }
   ],
   "source": [
    "tests.test_bn()"
   ]
  },
  {
   "cell_type": "markdown",
   "id": "successful-dover",
   "metadata": {
    "pycharm": {
     "name": "#%% md\n"
    }
   },
   "source": [
    "## 3. Dropout (1 балл)\n",
    "\n",
    "- Прототип: [nn.Dropout](https://pytorch.org/docs/stable/generated/torch.nn.Dropout.html#torch.nn.Dropout)\n",
    "- Расположение: `modules.layers.Dropout`\n",
    "\n",
    "Dropout &mdash; еще один слой, чье поведение различно в train и eval режимах. Поведения слоя регулируется параметром $p$ &mdash; вероятностью занулить координату входа.\n",
    "\n",
    "**Режим train:**\n",
    "\n",
    "Обозначим за $m$ бинарную маску, имеющую такой же размер, как вход $x$. Маска генерируется по правилу $m_{ij} \\sim \\text{Bernoulli}(1-p)$. При этом при каждом новом проходе вперед генерируется новая маска (то есть она не фиксирована). Функция слоя (умножение поэлементное):\n",
    "\n",
    "$$\n",
    "y = \\frac{1}{1-p} m * x\n",
    "$$\n",
    "\n",
    "Нормализация на $1-p$ необходима, чтобы среднее значение нейронов входа не изменилось.\n",
    "\n",
    "**Режим eval:**\n",
    "\n",
    "Здесь все предельно просто: вход слоя никаких не изменяется $y=x$.\n",
    "\n",
    "**Хозяйке на заметку**\n",
    "\n",
    "- Убедитесь, что проход назад корректно работает и для train, и для eval режимов"
   ]
  },
  {
   "cell_type": "code",
<<<<<<< HEAD
   "execution_count": 5,
=======
   "execution_count": 8,
>>>>>>> 3f61abcb
   "id": "collective-western",
   "metadata": {
    "pycharm": {
     "name": "#%%\n"
    }
   },
   "outputs": [
    {
     "name": "stdout",
     "output_type": "stream",
     "text": [
      "test_dropout ... OK\n"
     ]
    }
   ],
   "source": [
    "tests.test_dropout()"
   ]
  },
  {
   "cell_type": "markdown",
   "id": "appointed-metropolitan",
   "metadata": {
    "pycharm": {
     "name": "#%% md\n"
    }
   },
   "source": [
    "## 4. Функции активации (1.5 балла)\n",
    "\n",
    "### ReLU\n",
    "\n",
    "- Прототип: [nn.ReLU](https://pytorch.org/docs/stable/generated/torch.nn.ReLU.html)\n",
    "- Расположение: `modules.activations.ReLU`\n",
    "\n",
    "Функция слоя:\n",
    "\n",
    "$$\n",
    "y = \\max(x, 0)\n",
    "$$\n",
    "\n",
    "### Sigmoid\n",
    "\n",
    "- Прототип: [nn.Sigmoid](https://pytorch.org/docs/stable/generated/torch.nn.Sigmoid.html?highlight=nn%20sigmoid#torch.nn.Sigmoid)\n",
    "- Расположение: `modules.activations.Sigmoid`\n",
    "\n",
    "Функция слоя:\n",
    "\n",
    "$$\n",
    "y = \\frac{1}{1 + e^{-x}}\n",
    "$$\n",
    "\n",
    "### Softmax\n",
    "\n",
    "- Прототип: [nn.Softmax](http://bit.ly/get3a)\n",
    "- Расположение: `modules.activations.Softmax`\n",
    "\n",
    "Функция слоя:\n",
    "\n",
    "$$\n",
    "y_{ij} = \\frac{\\exp(x_{ij})}{\\sum_{k=1}^{N} \\exp(x_{ik})}\n",
    "$$\n",
    "\n",
    "### LogSoftmax\n",
    "\n",
    "- Прототип: [nn.LogSoftmax](https://pytorch.org/docs/stable/generated/torch.nn.LogSoftmax.html?highlight=log%20softmax#torch.nn.LogSoftmax)\n",
    "- Расположение: `modules.activations.LogSoftmax`\n",
    "\n",
    "Функция слоя:\n",
    "\n",
    "$$\n",
    "y_{ij} = \\log \\left(\\frac{\\exp(x_{ij})}{\\sum_{k=1}^{N} \\exp(x_{ik})}\\right)\n",
    "$$\n",
    "\n",
    "**Хозяйке на заметку**\n",
    "\n",
    "- Пользуйтесь функциями из `scipy.special`\n",
    "- Реализовывать `LogSoftmax` как логарифм от модуля `Softmax` &mdash; плохая идея"
   ]
  },
  {
   "cell_type": "code",
<<<<<<< HEAD
   "execution_count": 6,
=======
   "execution_count": 9,
>>>>>>> 3f61abcb
   "id": "great-sector",
   "metadata": {
    "pycharm": {
     "name": "#%%\n"
    }
   },
   "outputs": [
    {
     "name": "stdout",
     "output_type": "stream",
     "text": [
      "test_activations ... OK\n"
     ]
    }
   ],
   "source": [
    "tests.test_activations()"
   ]
  },
  {
   "cell_type": "markdown",
   "id": "disabled-proof",
   "metadata": {
    "pycharm": {
     "name": "#%% md\n"
    }
   },
   "source": [
    "## 5. Контейнер Sequential (1 балл)\n",
    "\n",
    "- Прототип: [nn.Sequential](https://pytorch.org/docs/stable/generated/torch.nn.Sequential.html)\n",
    "- Расположение: `modules.layers.Sequential`\n",
    "\n",
    "Контейнер-обертка, который применяет слои последовательно.\n",
    "\n",
    "**Важно:** здесь разрешен цикл по модулям при проходах вперед и назад."
   ]
  },
  {
   "cell_type": "code",
<<<<<<< HEAD
   "execution_count": 7,
=======
   "execution_count": 10,
>>>>>>> 3f61abcb
   "id": "standard-electron",
   "metadata": {
    "pycharm": {
     "name": "#%%\n"
    }
   },
   "outputs": [
    {
     "name": "stdout",
     "output_type": "stream",
     "text": [
      "test_sequential ... OK\n"
     ]
    }
   ],
   "source": [
    "tests.test_sequential()"
   ]
  },
  {
   "cell_type": "markdown",
   "id": "extensive-mirror",
   "metadata": {
    "pycharm": {
     "name": "#%% md\n"
    }
   },
   "source": [
    "## 6. Функции потерь (1 балл)\n",
    "\n",
    "Функции потерь отличаются от всех остальных модулей тем, что являются стоком вычислительного графа (то есть из них нет исходящих операций). Это означает, что с них начинается проход назад, поэтому интерфейс функции `compute_grad_input` выглядит иначе: вместо входа модуля и производной по выходу в функцию приходит предсказание нейронной сети (производная по которому нас и интересует, чтобы запустить проход назад) и целевая переменная. Базовый класс для всех функций потерь &mdash; `modules.base.Criterion`.\n",
    "\n",
    "### MSE\n",
    "\n",
    "- Прототип: [nn.MSELoss](https://pytorch.org/docs/stable/generated/torch.nn.MSELoss.html#torch.nn.MSELoss)\n",
    "- Расположение: `modules.criterions.MSELoss`\n",
    "\n",
    "Пусть $f \\in \\mathbb{R}^{B\\times N}$ &mdash; предсказание нейронной сети, а $y \\in \\mathbb{R}^{B\\times N}$ &mdash; целевая переменная. Функция потерь выглядит как:\n",
    "\n",
    "$$\n",
    "\\ell(f, y) = \\frac{1}{BN} \\sum_{i=1}^B \\sum_{j=1}^N (f_{ij} - y_{ij})^2\n",
    "$$\n",
    "\n",
    "### Cross Entropy\n",
    "\n",
    "- Прототип: [nn.CrossEntropyLoss](https://pytorch.org/docs/stable/generated/torch.nn.CrossEntropyLoss.html)\n",
    "- Расположение: `modules.criterions.CrossEntropyLoss`\n",
    "\n",
    "Кросс-энтропия &mdash; это функция потерь для обучения классификаторов. Пусть $f \\in \\mathbb{R}^{B\\times C}$ (где $C$ &mdash; число классов) &mdash; предсказание нейронной сети (это так называемые *логиты*, обычно выходы линейного слоя без активации, потому могут быть любыми вещественными числами), а $y \\in \\{1, \\dots, C\\}^B$ &mdash; целевая переменная (номер класса соответствующего объекта). Функция потерь вычисляется как:\n",
    "\n",
    "$$\n",
    "p_{ic} = \\frac{\\exp(f_{ic})}{\\sum_{k=1}^C \\exp(f_{ik})}\n",
    "$$\n",
    "\n",
    "$$\n",
    "\\ell(f, y) = -\\frac{1}{B} \\sum_{i=1}^B \\sum_{c=1}^C [c = y_i] \\log p_{ic}\n",
    "$$\n",
    "\n",
    "При этом, $p_{ic}$ &mdash; это вероятность класса $с$ для объекта $i$, которую предсказывает нейронная сеть.\n",
    "\n",
    "**Важно:** вычисление Softmax, а затем логарифма от него &mdash; численно нестабильная операция. Воспользуйтесь слоем LogSoftmax."
   ]
  },
  {
   "cell_type": "code",
<<<<<<< HEAD
   "execution_count": 8,
=======
   "execution_count": 11,
>>>>>>> 3f61abcb
   "id": "early-hampshire",
   "metadata": {
    "pycharm": {
     "name": "#%%\n"
    }
   },
   "outputs": [
    {
     "name": "stdout",
     "output_type": "stream",
     "text": [
<<<<<<< HEAD
      "test_criterions ... True\n",
      "False\n"
     ]
    },
    {
     "ename": "RuntimeError",
     "evalue": "expected scalar type Long but found Int",
     "output_type": "error",
     "traceback": [
      "\u001b[1;31m---------------------------------------------------------------------------\u001b[0m",
      "\u001b[1;31mRuntimeError\u001b[0m                              Traceback (most recent call last)",
      "\u001b[1;32mc:\\repos\\intro-to-dl-hse\\homeworks-small\\shw-01-mlp\\shw-01-mlp-part1.ipynb Cell 16\u001b[0m line \u001b[0;36m1\n\u001b[1;32m----> <a href='vscode-notebook-cell:/c%3A/repos/intro-to-dl-hse/homeworks-small/shw-01-mlp/shw-01-mlp-part1.ipynb#X21sZmlsZQ%3D%3D?line=0'>1</a>\u001b[0m tests\u001b[39m.\u001b[39;49mtest_criterions()\n",
      "File \u001b[1;32mc:\\repos\\intro-to-dl-hse\\homeworks-small\\shw-01-mlp\\tests\\test_criterions.py:52\u001b[0m, in \u001b[0;36mtest_criterions\u001b[1;34m()\u001b[0m\n\u001b[0;32m     50\u001b[0m     \u001b[39mfor\u001b[39;00m mse \u001b[39min\u001b[39;00m (\u001b[39mTrue\u001b[39;00m, \u001b[39mFalse\u001b[39;00m):\n\u001b[0;32m     51\u001b[0m         \u001b[39mprint\u001b[39m(mse)\n\u001b[1;32m---> 52\u001b[0m         test_criterion(\n\u001b[0;32m     53\u001b[0m             input_shape, mse\u001b[39m=\u001b[39;49mmse, outer_iters\u001b[39m=\u001b[39;49mnum_tests,\n\u001b[0;32m     54\u001b[0m             random_seed\u001b[39m=\u001b[39;49minput_shape[\u001b[39m0\u001b[39;49m] \u001b[39m+\u001b[39;49m random_seed\n\u001b[0;32m     55\u001b[0m         )\n\u001b[0;32m     57\u001b[0m \u001b[39mprint\u001b[39m(\u001b[39m'\u001b[39m\u001b[39mOK\u001b[39m\u001b[39m'\u001b[39m)\n",
      "File \u001b[1;32mc:\\repos\\intro-to-dl-hse\\homeworks-small\\shw-01-mlp\\tests\\test_criterions.py:39\u001b[0m, in \u001b[0;36mtest_criterion\u001b[1;34m(input_shape, mse, outer_iters, random_seed)\u001b[0m\n\u001b[0;32m     36\u001b[0m x2\u001b[39m.\u001b[39mrequires_grad \u001b[39m=\u001b[39m \u001b[39mTrue\u001b[39;00m\n\u001b[0;32m     38\u001b[0m l1 \u001b[39m=\u001b[39m module1(x1, y1)\n\u001b[1;32m---> 39\u001b[0m l2 \u001b[39m=\u001b[39m module2(x2, y2)\n\u001b[0;32m     40\u001b[0m assert_almost_equal1(l1, l2\u001b[39m.\u001b[39mdetach()\u001b[39m.\u001b[39mnumpy(), debug_msg \u001b[39m+\u001b[39m \u001b[39m'\u001b[39m\u001b[39mforward pass: \u001b[39m\u001b[39m{}\u001b[39;00m\u001b[39m'\u001b[39m)\n\u001b[0;32m     42\u001b[0m l2\u001b[39m.\u001b[39mbackward()\n",
      "File \u001b[1;32mc:\\Python310\\lib\\site-packages\\torch\\nn\\modules\\module.py:1518\u001b[0m, in \u001b[0;36mModule._wrapped_call_impl\u001b[1;34m(self, *args, **kwargs)\u001b[0m\n\u001b[0;32m   1516\u001b[0m     \u001b[39mreturn\u001b[39;00m \u001b[39mself\u001b[39m\u001b[39m.\u001b[39m_compiled_call_impl(\u001b[39m*\u001b[39margs, \u001b[39m*\u001b[39m\u001b[39m*\u001b[39mkwargs)  \u001b[39m# type: ignore[misc]\u001b[39;00m\n\u001b[0;32m   1517\u001b[0m \u001b[39melse\u001b[39;00m:\n\u001b[1;32m-> 1518\u001b[0m     \u001b[39mreturn\u001b[39;00m \u001b[39mself\u001b[39m\u001b[39m.\u001b[39m_call_impl(\u001b[39m*\u001b[39margs, \u001b[39m*\u001b[39m\u001b[39m*\u001b[39mkwargs)\n",
      "File \u001b[1;32mc:\\Python310\\lib\\site-packages\\torch\\nn\\modules\\module.py:1527\u001b[0m, in \u001b[0;36mModule._call_impl\u001b[1;34m(self, *args, **kwargs)\u001b[0m\n\u001b[0;32m   1522\u001b[0m \u001b[39m# If we don't have any hooks, we want to skip the rest of the logic in\u001b[39;00m\n\u001b[0;32m   1523\u001b[0m \u001b[39m# this function, and just call forward.\u001b[39;00m\n\u001b[0;32m   1524\u001b[0m \u001b[39mif\u001b[39;00m \u001b[39mnot\u001b[39;00m (\u001b[39mself\u001b[39m\u001b[39m.\u001b[39m_backward_hooks \u001b[39mor\u001b[39;00m \u001b[39mself\u001b[39m\u001b[39m.\u001b[39m_backward_pre_hooks \u001b[39mor\u001b[39;00m \u001b[39mself\u001b[39m\u001b[39m.\u001b[39m_forward_hooks \u001b[39mor\u001b[39;00m \u001b[39mself\u001b[39m\u001b[39m.\u001b[39m_forward_pre_hooks\n\u001b[0;32m   1525\u001b[0m         \u001b[39mor\u001b[39;00m _global_backward_pre_hooks \u001b[39mor\u001b[39;00m _global_backward_hooks\n\u001b[0;32m   1526\u001b[0m         \u001b[39mor\u001b[39;00m _global_forward_hooks \u001b[39mor\u001b[39;00m _global_forward_pre_hooks):\n\u001b[1;32m-> 1527\u001b[0m     \u001b[39mreturn\u001b[39;00m forward_call(\u001b[39m*\u001b[39margs, \u001b[39m*\u001b[39m\u001b[39m*\u001b[39mkwargs)\n\u001b[0;32m   1529\u001b[0m \u001b[39mtry\u001b[39;00m:\n\u001b[0;32m   1530\u001b[0m     result \u001b[39m=\u001b[39m \u001b[39mNone\u001b[39;00m\n",
      "File \u001b[1;32mc:\\Python310\\lib\\site-packages\\torch\\nn\\modules\\loss.py:1179\u001b[0m, in \u001b[0;36mCrossEntropyLoss.forward\u001b[1;34m(self, input, target)\u001b[0m\n\u001b[0;32m   1178\u001b[0m \u001b[39mdef\u001b[39;00m \u001b[39mforward\u001b[39m(\u001b[39mself\u001b[39m, \u001b[39minput\u001b[39m: Tensor, target: Tensor) \u001b[39m-\u001b[39m\u001b[39m>\u001b[39m Tensor:\n\u001b[1;32m-> 1179\u001b[0m     \u001b[39mreturn\u001b[39;00m F\u001b[39m.\u001b[39;49mcross_entropy(\u001b[39minput\u001b[39;49m, target, weight\u001b[39m=\u001b[39;49m\u001b[39mself\u001b[39;49m\u001b[39m.\u001b[39;49mweight,\n\u001b[0;32m   1180\u001b[0m                            ignore_index\u001b[39m=\u001b[39;49m\u001b[39mself\u001b[39;49m\u001b[39m.\u001b[39;49mignore_index, reduction\u001b[39m=\u001b[39;49m\u001b[39mself\u001b[39;49m\u001b[39m.\u001b[39;49mreduction,\n\u001b[0;32m   1181\u001b[0m                            label_smoothing\u001b[39m=\u001b[39;49m\u001b[39mself\u001b[39;49m\u001b[39m.\u001b[39;49mlabel_smoothing)\n",
      "File \u001b[1;32mc:\\Python310\\lib\\site-packages\\torch\\nn\\functional.py:3053\u001b[0m, in \u001b[0;36mcross_entropy\u001b[1;34m(input, target, weight, size_average, ignore_index, reduce, reduction, label_smoothing)\u001b[0m\n\u001b[0;32m   3051\u001b[0m \u001b[39mif\u001b[39;00m size_average \u001b[39mis\u001b[39;00m \u001b[39mnot\u001b[39;00m \u001b[39mNone\u001b[39;00m \u001b[39mor\u001b[39;00m reduce \u001b[39mis\u001b[39;00m \u001b[39mnot\u001b[39;00m \u001b[39mNone\u001b[39;00m:\n\u001b[0;32m   3052\u001b[0m     reduction \u001b[39m=\u001b[39m _Reduction\u001b[39m.\u001b[39mlegacy_get_string(size_average, reduce)\n\u001b[1;32m-> 3053\u001b[0m \u001b[39mreturn\u001b[39;00m torch\u001b[39m.\u001b[39;49m_C\u001b[39m.\u001b[39;49m_nn\u001b[39m.\u001b[39;49mcross_entropy_loss(\u001b[39minput\u001b[39;49m, target, weight, _Reduction\u001b[39m.\u001b[39;49mget_enum(reduction), ignore_index, label_smoothing)\n",
      "\u001b[1;31mRuntimeError\u001b[0m: expected scalar type Long but found Int"
=======
      "test_criterions ... OK\n"
>>>>>>> 3f61abcb
     ]
    }
   ],
   "source": [
    "tests.test_criterions()"
   ]
  },
  {
   "cell_type": "markdown",
   "id": "steady-edition",
   "metadata": {
    "pycharm": {
     "name": "#%% md\n"
    }
   },
   "source": [
    "## 7. Оптимизаторы (1.5 балла)\n",
    "\n",
    "Оптимизатор &mdash; вспомогательный класс, который обновляет веса нейронной сети при градиентном спуске, используя сохраненные градиенты параметров. Базовый класс &mdash; `modules.base.Optimizer`. В документации PyTorch приведен псевдокод с описанием алгоритмов, советуем обратиться туда.\n",
    "\n",
    "**Важно:** здесь разрешен цикл по параметрам и градиентам (см. шаблоны)\n",
    "\n",
    "### SGD\n",
    "\n",
    "- Прототип: [torch.optim.SGD](https://pytorch.org/docs/stable/generated/torch.optim.SGD.html)\n",
    "- Расположение: `modules.optimizers.SGD`\n",
    "\n",
    "### Adam\n",
    "\n",
    "- Прототип: [torch.optim.Adam](https://pytorch.org/docs/stable/generated/torch.optim.Adam.html#torch.optim.Adam)\n",
    "- Расположение: `modules.optimizers.Adam`\n"
   ]
  },
  {
   "cell_type": "code",
   "execution_count": 12,
   "id": "selected-cuisine",
   "metadata": {
    "pycharm": {
     "name": "#%%\n"
    }
   },
   "outputs": [
    {
     "name": "stdout",
     "output_type": "stream",
     "text": [
      "test_optimizers ... OK\n"
     ]
    }
   ],
   "source": [
    "tests.test_optimizers()"
   ]
  },
  {
   "cell_type": "markdown",
   "id": "centered-therapist",
   "metadata": {
    "pycharm": {
     "name": "#%% md\n"
    }
   },
   "source": [
    "## 8. DataLoader (0.5 балла)\n",
    "\n",
    "- Прототип: [torch.utils.data.DataLoader](https://pytorch.org/docs/stable/data.html#torch.utils.data.DataLoader)\n",
    "- Расположение: `modules.dataloader.DataLoader`\n",
    "\n",
    "И последнее, что нам осталось реализовать &mdash; это DataLoader, который перемешивает данные раз в эпоху (если это необходимо) и формирует из них мини-батчи. Технически, это будет питоновский итератор. Вот краткое [руководство](https://stackoverflow.com/questions/19151/how-to-build-a-basic-iterator), как написать итератор.\n",
    "\n",
    "Обратите внимание, что ваша реализация должна уметь работать как с одномерным массивом целевой переменной (с формой `(num_samples, )` &mdash; так будет удобнее учить нейронную сеть на кросс-энтропию), так и с двумерной версией (с формой`(num_samples, 1)` &mdash; сответственно, на MSE)."
   ]
  },
  {
   "cell_type": "code",
   "execution_count": 13,
   "id": "ready-trance",
   "metadata": {
    "pycharm": {
     "name": "#%%\n"
    }
   },
   "outputs": [
    {
     "name": "stdout",
     "output_type": "stream",
     "text": [
      "test_dataloader ... OK\n"
     ]
    }
   ],
   "source": [
    "tests.test_dataloader()"
   ]
  },
  {
   "cell_type": "markdown",
   "id": "active-algorithm",
   "metadata": {
    "pycharm": {
     "name": "#%% md\n"
    }
   },
   "source": [
    "## Собираем все вместе\n",
    "\n",
    "Если вы все сделали правильно, то следующий кусок кода с обучением нейронной сети должен заработать."
   ]
  },
  {
   "cell_type": "code",
   "execution_count": 14,
   "id": "innovative-fetish",
   "metadata": {
    "pycharm": {
     "name": "#%%\n"
    }
   },
   "outputs": [],
   "source": [
    "import numpy as np\n",
    "import modules as mm\n",
    "from tqdm.notebook import tqdm"
   ]
  },
  {
   "cell_type": "code",
   "execution_count": 15,
   "id": "super-latest",
   "metadata": {
    "pycharm": {
     "name": "#%%\n"
    }
   },
   "outputs": [],
   "source": [
    "np.random.seed(42)\n",
    "X_train = np.random.randn(2048, 8)\n",
    "X_test = np.random.randn(512, 8)\n",
    "y_train = np.sin(X_train).sum(axis=1, keepdims=True)\n",
    "y_test = np.sin(X_test).sum(axis=1, keepdims=True)\n",
    "\n",
    "train_loader = mm.DataLoader(X_train, y_train, batch_size=64, shuffle=True)\n",
    "test_loader = mm.DataLoader(X_test, y_test, batch_size=64, shuffle=False)\n",
    "\n",
    "model = mm.Sequential(\n",
    "    mm.Linear(8, 32),\n",
    "    mm.BatchNormalization(32),\n",
    "    mm.ReLU(),\n",
    "    mm.Linear(32, 64),\n",
    "    mm.Dropout(0.25),\n",
    "    mm.Sigmoid(),\n",
    "    mm.Linear(64, 1)\n",
    ")\n",
    "optimizer = mm.Adam(model, lr=1e-2)\n",
    "criterion = mm.MSELoss()"
   ]
  },
  {
   "cell_type": "code",
   "execution_count": 16,
   "id": "gothic-latin",
   "metadata": {
    "pycharm": {
     "name": "#%%\n"
    }
   },
   "outputs": [
    {
     "data": {
      "application/vnd.jupyter.widget-view+json": {
       "model_id": "d6c38cbb324943a781cf38cb2c8bed61",
       "version_major": 2,
       "version_minor": 0
      },
      "text/plain": [
       "  0%|          | 0/100 [00:00<?, ?it/s]"
      ]
     },
     "metadata": {},
     "output_type": "display_data"
    }
   ],
   "source": [
    "num_epochs = 100\n",
    "pbar = tqdm(range(1, num_epochs + 1))\n",
    "\n",
    "for epoch in pbar:\n",
    "    train_loss, test_loss = 0.0, 0.0\n",
    "\n",
    "    model.train()\n",
    "    for X_batch, y_batch in train_loader:\n",
    "        optimizer.zero_grad()\n",
    "        predictions = model(X_batch)\n",
    "        loss = criterion(predictions, y_batch)\n",
    "        model.backward(X_batch, criterion.backward(predictions, y_batch))\n",
    "        optimizer.step()\n",
    "\n",
    "        train_loss += loss * X_batch.shape[0]\n",
    "\n",
    "    model.eval()\n",
    "    for X_batch, y_batch in test_loader:\n",
    "        predictions = model(X_batch)\n",
    "        loss = criterion(predictions, y_batch)\n",
    "        test_loss += loss * X_batch.shape[0]\n",
    "\n",
    "    train_loss /= train_loader.num_samples()\n",
    "    test_loss /= test_loader.num_samples()\n",
    "    pbar.set_postfix({'train loss': train_loss, 'test loss': test_loss})"
   ]
  },
  {
   "cell_type": "code",
   "execution_count": null,
   "id": "aware-district",
   "metadata": {
    "pycharm": {
     "name": "#%%\n"
    }
   },
   "outputs": [],
   "source": []
  }
 ],
 "metadata": {
  "kernelspec": {
   "display_name": "Python 3 (ipykernel)",
   "language": "python",
   "name": "python3"
  },
  "language_info": {
   "codemirror_mode": {
    "name": "ipython",
    "version": 3
   },
   "file_extension": ".py",
   "mimetype": "text/x-python",
   "name": "python",
   "nbconvert_exporter": "python",
   "pygments_lexer": "ipython3",
<<<<<<< HEAD
   "version": "3.10.7"
=======
   "version": "3.10.12"
>>>>>>> 3f61abcb
  }
 },
 "nbformat": 4,
 "nbformat_minor": 5
}<|MERGE_RESOLUTION|>--- conflicted
+++ resolved
@@ -34,11 +34,7 @@
   },
   {
    "cell_type": "code",
-<<<<<<< HEAD
    "execution_count": 1,
-=======
-   "execution_count": 4,
->>>>>>> 3f61abcb
    "id": "suspended-death",
    "metadata": {
     "pycharm": {
@@ -53,11 +49,7 @@
   },
   {
    "cell_type": "code",
-<<<<<<< HEAD
    "execution_count": 2,
-=======
-   "execution_count": 5,
->>>>>>> 3f61abcb
    "id": "lonely-component",
    "metadata": {
     "pycharm": {
@@ -124,11 +116,7 @@
   },
   {
    "cell_type": "code",
-<<<<<<< HEAD
    "execution_count": 3,
-=======
-   "execution_count": 6,
->>>>>>> 3f61abcb
    "id": "hired-modem",
    "metadata": {
     "pycharm": {
@@ -222,11 +210,7 @@
   },
   {
    "cell_type": "code",
-<<<<<<< HEAD
    "execution_count": 4,
-=======
-   "execution_count": 7,
->>>>>>> 3f61abcb
    "id": "every-prison",
    "metadata": {
     "pycharm": {
@@ -283,11 +267,7 @@
   },
   {
    "cell_type": "code",
-<<<<<<< HEAD
    "execution_count": 5,
-=======
-   "execution_count": 8,
->>>>>>> 3f61abcb
    "id": "collective-western",
    "metadata": {
     "pycharm": {
@@ -370,11 +350,7 @@
   },
   {
    "cell_type": "code",
-<<<<<<< HEAD
    "execution_count": 6,
-=======
-   "execution_count": 9,
->>>>>>> 3f61abcb
    "id": "great-sector",
    "metadata": {
     "pycharm": {
@@ -415,11 +391,7 @@
   },
   {
    "cell_type": "code",
-<<<<<<< HEAD
    "execution_count": 7,
-=======
-   "execution_count": 10,
->>>>>>> 3f61abcb
    "id": "standard-electron",
    "metadata": {
     "pycharm": {
@@ -485,11 +457,7 @@
   },
   {
    "cell_type": "code",
-<<<<<<< HEAD
-   "execution_count": 8,
-=======
-   "execution_count": 11,
->>>>>>> 3f61abcb
+   "execution_count": 12,
    "id": "early-hampshire",
    "metadata": {
     "pycharm": {
@@ -501,29 +469,25 @@
      "name": "stdout",
      "output_type": "stream",
      "text": [
-<<<<<<< HEAD
       "test_criterions ... True\n",
       "False\n"
      ]
     },
     {
      "ename": "RuntimeError",
-     "evalue": "expected scalar type Long but found Int",
+     "evalue": "\"log_softmax_lastdim_kernel_impl\" not implemented for 'Long'",
      "output_type": "error",
      "traceback": [
       "\u001b[1;31m---------------------------------------------------------------------------\u001b[0m",
       "\u001b[1;31mRuntimeError\u001b[0m                              Traceback (most recent call last)",
       "\u001b[1;32mc:\\repos\\intro-to-dl-hse\\homeworks-small\\shw-01-mlp\\shw-01-mlp-part1.ipynb Cell 16\u001b[0m line \u001b[0;36m1\n\u001b[1;32m----> <a href='vscode-notebook-cell:/c%3A/repos/intro-to-dl-hse/homeworks-small/shw-01-mlp/shw-01-mlp-part1.ipynb#X21sZmlsZQ%3D%3D?line=0'>1</a>\u001b[0m tests\u001b[39m.\u001b[39;49mtest_criterions()\n",
       "File \u001b[1;32mc:\\repos\\intro-to-dl-hse\\homeworks-small\\shw-01-mlp\\tests\\test_criterions.py:52\u001b[0m, in \u001b[0;36mtest_criterions\u001b[1;34m()\u001b[0m\n\u001b[0;32m     50\u001b[0m     \u001b[39mfor\u001b[39;00m mse \u001b[39min\u001b[39;00m (\u001b[39mTrue\u001b[39;00m, \u001b[39mFalse\u001b[39;00m):\n\u001b[0;32m     51\u001b[0m         \u001b[39mprint\u001b[39m(mse)\n\u001b[1;32m---> 52\u001b[0m         test_criterion(\n\u001b[0;32m     53\u001b[0m             input_shape, mse\u001b[39m=\u001b[39;49mmse, outer_iters\u001b[39m=\u001b[39;49mnum_tests,\n\u001b[0;32m     54\u001b[0m             random_seed\u001b[39m=\u001b[39;49minput_shape[\u001b[39m0\u001b[39;49m] \u001b[39m+\u001b[39;49m random_seed\n\u001b[0;32m     55\u001b[0m         )\n\u001b[0;32m     57\u001b[0m \u001b[39mprint\u001b[39m(\u001b[39m'\u001b[39m\u001b[39mOK\u001b[39m\u001b[39m'\u001b[39m)\n",
-      "File \u001b[1;32mc:\\repos\\intro-to-dl-hse\\homeworks-small\\shw-01-mlp\\tests\\test_criterions.py:39\u001b[0m, in \u001b[0;36mtest_criterion\u001b[1;34m(input_shape, mse, outer_iters, random_seed)\u001b[0m\n\u001b[0;32m     36\u001b[0m x2\u001b[39m.\u001b[39mrequires_grad \u001b[39m=\u001b[39m \u001b[39mTrue\u001b[39;00m\n\u001b[0;32m     38\u001b[0m l1 \u001b[39m=\u001b[39m module1(x1, y1)\n\u001b[1;32m---> 39\u001b[0m l2 \u001b[39m=\u001b[39m module2(x2, y2)\n\u001b[0;32m     40\u001b[0m assert_almost_equal1(l1, l2\u001b[39m.\u001b[39mdetach()\u001b[39m.\u001b[39mnumpy(), debug_msg \u001b[39m+\u001b[39m \u001b[39m'\u001b[39m\u001b[39mforward pass: \u001b[39m\u001b[39m{}\u001b[39;00m\u001b[39m'\u001b[39m)\n\u001b[0;32m     42\u001b[0m l2\u001b[39m.\u001b[39mbackward()\n",
+      "File \u001b[1;32mc:\\repos\\intro-to-dl-hse\\homeworks-small\\shw-01-mlp\\tests\\test_criterions.py:39\u001b[0m, in \u001b[0;36mtest_criterion\u001b[1;34m(input_shape, mse, outer_iters, random_seed)\u001b[0m\n\u001b[0;32m     36\u001b[0m x2\u001b[39m.\u001b[39mrequires_grad \u001b[39m=\u001b[39m \u001b[39mTrue\u001b[39;00m\n\u001b[0;32m     38\u001b[0m l1 \u001b[39m=\u001b[39m module1(x1, y1)\n\u001b[1;32m---> 39\u001b[0m l2 \u001b[39m=\u001b[39m module2(x2 \u001b[39mif\u001b[39;49;00m mse \u001b[39melse\u001b[39;49;00m x2\u001b[39m.\u001b[39;49mtype(torch\u001b[39m.\u001b[39;49mLongTensor), y2)\n\u001b[0;32m     40\u001b[0m assert_almost_equal1(l1, l2\u001b[39m.\u001b[39mdetach()\u001b[39m.\u001b[39mnumpy(), debug_msg \u001b[39m+\u001b[39m \u001b[39m'\u001b[39m\u001b[39mforward pass: \u001b[39m\u001b[39m{}\u001b[39;00m\u001b[39m'\u001b[39m)\n\u001b[0;32m     42\u001b[0m l2\u001b[39m.\u001b[39mbackward()\n",
       "File \u001b[1;32mc:\\Python310\\lib\\site-packages\\torch\\nn\\modules\\module.py:1518\u001b[0m, in \u001b[0;36mModule._wrapped_call_impl\u001b[1;34m(self, *args, **kwargs)\u001b[0m\n\u001b[0;32m   1516\u001b[0m     \u001b[39mreturn\u001b[39;00m \u001b[39mself\u001b[39m\u001b[39m.\u001b[39m_compiled_call_impl(\u001b[39m*\u001b[39margs, \u001b[39m*\u001b[39m\u001b[39m*\u001b[39mkwargs)  \u001b[39m# type: ignore[misc]\u001b[39;00m\n\u001b[0;32m   1517\u001b[0m \u001b[39melse\u001b[39;00m:\n\u001b[1;32m-> 1518\u001b[0m     \u001b[39mreturn\u001b[39;00m \u001b[39mself\u001b[39m\u001b[39m.\u001b[39m_call_impl(\u001b[39m*\u001b[39margs, \u001b[39m*\u001b[39m\u001b[39m*\u001b[39mkwargs)\n",
       "File \u001b[1;32mc:\\Python310\\lib\\site-packages\\torch\\nn\\modules\\module.py:1527\u001b[0m, in \u001b[0;36mModule._call_impl\u001b[1;34m(self, *args, **kwargs)\u001b[0m\n\u001b[0;32m   1522\u001b[0m \u001b[39m# If we don't have any hooks, we want to skip the rest of the logic in\u001b[39;00m\n\u001b[0;32m   1523\u001b[0m \u001b[39m# this function, and just call forward.\u001b[39;00m\n\u001b[0;32m   1524\u001b[0m \u001b[39mif\u001b[39;00m \u001b[39mnot\u001b[39;00m (\u001b[39mself\u001b[39m\u001b[39m.\u001b[39m_backward_hooks \u001b[39mor\u001b[39;00m \u001b[39mself\u001b[39m\u001b[39m.\u001b[39m_backward_pre_hooks \u001b[39mor\u001b[39;00m \u001b[39mself\u001b[39m\u001b[39m.\u001b[39m_forward_hooks \u001b[39mor\u001b[39;00m \u001b[39mself\u001b[39m\u001b[39m.\u001b[39m_forward_pre_hooks\n\u001b[0;32m   1525\u001b[0m         \u001b[39mor\u001b[39;00m _global_backward_pre_hooks \u001b[39mor\u001b[39;00m _global_backward_hooks\n\u001b[0;32m   1526\u001b[0m         \u001b[39mor\u001b[39;00m _global_forward_hooks \u001b[39mor\u001b[39;00m _global_forward_pre_hooks):\n\u001b[1;32m-> 1527\u001b[0m     \u001b[39mreturn\u001b[39;00m forward_call(\u001b[39m*\u001b[39margs, \u001b[39m*\u001b[39m\u001b[39m*\u001b[39mkwargs)\n\u001b[0;32m   1529\u001b[0m \u001b[39mtry\u001b[39;00m:\n\u001b[0;32m   1530\u001b[0m     result \u001b[39m=\u001b[39m \u001b[39mNone\u001b[39;00m\n",
       "File \u001b[1;32mc:\\Python310\\lib\\site-packages\\torch\\nn\\modules\\loss.py:1179\u001b[0m, in \u001b[0;36mCrossEntropyLoss.forward\u001b[1;34m(self, input, target)\u001b[0m\n\u001b[0;32m   1178\u001b[0m \u001b[39mdef\u001b[39;00m \u001b[39mforward\u001b[39m(\u001b[39mself\u001b[39m, \u001b[39minput\u001b[39m: Tensor, target: Tensor) \u001b[39m-\u001b[39m\u001b[39m>\u001b[39m Tensor:\n\u001b[1;32m-> 1179\u001b[0m     \u001b[39mreturn\u001b[39;00m F\u001b[39m.\u001b[39;49mcross_entropy(\u001b[39minput\u001b[39;49m, target, weight\u001b[39m=\u001b[39;49m\u001b[39mself\u001b[39;49m\u001b[39m.\u001b[39;49mweight,\n\u001b[0;32m   1180\u001b[0m                            ignore_index\u001b[39m=\u001b[39;49m\u001b[39mself\u001b[39;49m\u001b[39m.\u001b[39;49mignore_index, reduction\u001b[39m=\u001b[39;49m\u001b[39mself\u001b[39;49m\u001b[39m.\u001b[39;49mreduction,\n\u001b[0;32m   1181\u001b[0m                            label_smoothing\u001b[39m=\u001b[39;49m\u001b[39mself\u001b[39;49m\u001b[39m.\u001b[39;49mlabel_smoothing)\n",
       "File \u001b[1;32mc:\\Python310\\lib\\site-packages\\torch\\nn\\functional.py:3053\u001b[0m, in \u001b[0;36mcross_entropy\u001b[1;34m(input, target, weight, size_average, ignore_index, reduce, reduction, label_smoothing)\u001b[0m\n\u001b[0;32m   3051\u001b[0m \u001b[39mif\u001b[39;00m size_average \u001b[39mis\u001b[39;00m \u001b[39mnot\u001b[39;00m \u001b[39mNone\u001b[39;00m \u001b[39mor\u001b[39;00m reduce \u001b[39mis\u001b[39;00m \u001b[39mnot\u001b[39;00m \u001b[39mNone\u001b[39;00m:\n\u001b[0;32m   3052\u001b[0m     reduction \u001b[39m=\u001b[39m _Reduction\u001b[39m.\u001b[39mlegacy_get_string(size_average, reduce)\n\u001b[1;32m-> 3053\u001b[0m \u001b[39mreturn\u001b[39;00m torch\u001b[39m.\u001b[39;49m_C\u001b[39m.\u001b[39;49m_nn\u001b[39m.\u001b[39;49mcross_entropy_loss(\u001b[39minput\u001b[39;49m, target, weight, _Reduction\u001b[39m.\u001b[39;49mget_enum(reduction), ignore_index, label_smoothing)\n",
-      "\u001b[1;31mRuntimeError\u001b[0m: expected scalar type Long but found Int"
-=======
-      "test_criterions ... OK\n"
->>>>>>> 3f61abcb
+      "\u001b[1;31mRuntimeError\u001b[0m: \"log_softmax_lastdim_kernel_impl\" not implemented for 'Long'"
      ]
     }
    ],
@@ -559,7 +523,7 @@
   },
   {
    "cell_type": "code",
-   "execution_count": 12,
+   "execution_count": 9,
    "id": "selected-cuisine",
    "metadata": {
     "pycharm": {
@@ -600,7 +564,7 @@
   },
   {
    "cell_type": "code",
-   "execution_count": 13,
+   "execution_count": 10,
    "id": "ready-trance",
    "metadata": {
     "pycharm": {
@@ -636,7 +600,7 @@
   },
   {
    "cell_type": "code",
-   "execution_count": 14,
+   "execution_count": null,
    "id": "innovative-fetish",
    "metadata": {
     "pycharm": {
@@ -652,7 +616,7 @@
   },
   {
    "cell_type": "code",
-   "execution_count": 15,
+   "execution_count": null,
    "id": "super-latest",
    "metadata": {
     "pycharm": {
@@ -685,7 +649,7 @@
   },
   {
    "cell_type": "code",
-   "execution_count": 16,
+   "execution_count": null,
    "id": "gothic-latin",
    "metadata": {
     "pycharm": {
@@ -765,11 +729,7 @@
    "name": "python",
    "nbconvert_exporter": "python",
    "pygments_lexer": "ipython3",
-<<<<<<< HEAD
    "version": "3.10.7"
-=======
-   "version": "3.10.12"
->>>>>>> 3f61abcb
   }
  },
  "nbformat": 4,
